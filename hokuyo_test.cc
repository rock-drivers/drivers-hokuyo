--- conflicted
+++ resolved
@@ -29,7 +29,7 @@
   URG::DeviceInfo device = urg.getInfo();
   cout << urg.getInfo() << endl;
 
-  DFKI::LaserReadings ranges;
+  base::LaserReadings ranges;
 
   int test = 1;
   size_t count = 20;
@@ -57,13 +57,7 @@
       }
   }
 
-<<<<<<< HEAD
-  base::LaserReadings ranges;
-  base::Time reftime = base::Time::now();
-  for (int i = 0; i < count; ++i)
-=======
   while(test >= 0) 
->>>>>>> e46bb837
   {
       cout << endl << "Starting scan " << string(test?"including":"excluding") << " remission values" << endl << endl;
 
@@ -74,7 +68,7 @@
 	  return 1;
       }
 
-      DFKI::Time reftime = DFKI::Time::now();
+      base::Time reftime = base::Time::now();
       for (int i = 0; i < count; ++i)
       {
 	  if (!urg.readRanges(ranges))
