#include "hokuyo.hh"

#include <map>
#include <string>
#include <cstdio>
#include <cstring>
#include <cstdlib>
#include <iostream>
#include <sstream>
#include <algorithm>

#include <math.h>
#include <termio.h>
#include <sys/types.h>
#include <sys/time.h>
#include <time.h>
#include <sys/stat.h>
#include <fcntl.h>
#include <errno.h>

#include <base/Logging.hpp>

using namespace std;

struct URG::StatusCode
{
    char const* urg_status;
    URG::ERROR_CODES ret_code;
};

struct ReturnValueDescription
{
    URG::ERROR_CODES ret_code;
    char const* description;
};

static ReturnValueDescription URG_RETURN_DESCRIPTION[] = {
    { URG::OK,                         "OK" },

    { URG::INTERNAL_COM_FAILED,        "INTERNAL_COM_FAILED" },
    { URG::DEVICE_BUFFER_OVERFLOW,     "DEVICE_BUFFER_OVERFLOW" },
    { URG::BAD_COMMAND,                "BAD_COMMAND" },
    { URG::STRING_TOO_LONG,            "STRING_TOO_LONG" },
    { URG::BAD_STRING,                 "BAD_STRING" },
    { URG::FIRMWARE_UPDATE,            "FIRMWARE_UPDATE" },
    { URG::LASER_MALFUNCTION,          "LASER_MALFUNCTION" },
    { URG::HARDWARE_FAILURE,           "HARDWARE_FAILURE" },

    { URG::BAD_REPLY,                  "BAD_REPLY" },
    { URG::DRIVER_BUFFER_OVERFLOW,     "DRIVER_BUFFER_OVERFLOW" },
    { URG::PROVIDED_BUFFER_TOO_SMALL,  "PROVIDED_BUFFER_TOO_SMALL" },
    { URG::BAD_STATE,                  "BAD_STATE" },
    { URG::READ_FAILED,                "READ_FAILED" },
    { URG::READ_TIMEOUT,               "READ_TIMEOUT" },
    { URG::WRITE_FAILED,               "WRITE_FAILED" },
    { URG::WRITE_TIMEOUT,              "WRITE_TIMEOUT" },
    { URG::BAD_RATE,                   "BAD_RATE" },
    { URG::BAD_HOST_RATE,              "rate not supported on this host" },
    { URG::NOT_SCIP2_CAPABLE,          "this device is not SCIP2. Upgrade firmware" },
    { URG::INCONSISTEN_RANGE_COUNT,    "did not get the expected count of ranges" },

    { URG::DUPLICATE,                  "device resent a set of ranges" },

    { URG::UNKNOWN_DEVICE_VERSION,     "the returned device version is not known to the driver" },
    { URG::UNKNOWN,                    "UNKNOWN" },

    { URG::END, 0 }
};

static URG::StatusCode URG_COMMON_OK[] = {
    { "00", URG::OK },
    { "99", URG::OK },
    { 0, URG::END }
};

static URG::StatusCode URG_COMMON_STATUS_CODES[] = {
    { "00", URG::OK },
    { "99", URG::OK },
    { "0I", URG::FIRMWARE_UPDATE },
    { "0A", URG::INTERNAL_COM_FAILED },
    { "0B", URG::DRIVER_BUFFER_OVERFLOW },
    { "0C", URG::BAD_COMMAND },
    { "0D", URG::BAD_COMMAND },
    { "0E", URG::BAD_COMMAND },
    { "0F", URG::BAD_COMMAND },
    { "0G", URG::STRING_TOO_LONG },
    { "0H", URG::BAD_STRING },
    { 0, URG::END }
};

static URG::StatusCode URG_SCIP2_STATUS_CODES[] = {
    { "0E", URG::OK }, // 0E means "already in SCIP2"
    { 0, URG::END }
};

static URG::StatusCode URG_BM_STATUS_CODES[] = {
    { "01", URG::LASER_MALFUNCTION },
    { "02", URG::OK },
    { 0, URG::END }
};
static URG::StatusCode URG_SS_STATUS_CODES[] = {
    { "01", URG::BAD_RATE },
    { "02", URG::BAD_RATE },
    { "03", URG::OK }, // already at the given bit rate
    { "04", URG::NON_APPLICABLE }, // no bit rate setting (i.e. non-serial interface)
    { 0, URG::END }
};

static URG::StatusCode URG_TMx_STATUS_CODES[] = {
    { "01", URG::BAD_COMMAND },
    { "02", URG::OK }, //adjust on request while already on
    { "03", URG::OK }, //adjust off request while already off
    { "04", URG::BAD_STATE }, //time request while adjust off
    { 0, URG::END }
};

/** Description of a command without any parameter */
struct URG::SimpleCommand
{
    /** The command two-character name as sent on the wire */
    char const* name;
    /** An array of specific return codes, or NULL if there is none */
    StatusCode* specific_codes;
};

static URG::SimpleCommand URG_BM =  { "BM", URG_BM_STATUS_CODES };
static URG::SimpleCommand URG_QUIT =  { "QT", 0 };
static URG::SimpleCommand URG_SCIP2 = { "SCIP2.0", URG_SCIP2_STATUS_CODES };
static URG::SimpleCommand URG_RESET = { "RS", 0 };
static URG::SimpleCommand URG_TM0 = { "TM0", URG_TMx_STATUS_CODES };
static URG::SimpleCommand URG_TM2 = { "TM2", URG_TMx_STATUS_CODES };

char const* URG::errorString(int error_code)
{
    for (ReturnValueDescription const* code = URG_RETURN_DESCRIPTION; code->description; ++code)
    {
        if (error_code == code->ret_code)
            return code->description;
    }
    return "no description for that code";
}

URG::URG()
    : Driver(MAX_PACKET_SIZE)
    , baudrate(19200)
    , m_error(OK)
    , last_device_timestamp(-1)
    , sample_count(0)
{
    m_last_status[0] = 
        m_last_status[1] = 
        m_last_status[2] = 0;
}
URG::~URG()
{
    if (isValid())
        close();
}

// Parses an int of x bytes in the hokyo format
static unsigned int parseInt(int bytes, char const*& s){
    unsigned int ret=0;
    int j = bytes-1;
    int i;
    for (i=0; i<bytes;){
        if (*s==0||*s=='\n'){
            s = 0;
            return 0;
        }
        if (*(s+1)=='\n'){ //check for a wrapped line
            s++;
        } else {
            unsigned int c = *s-0x30;
            ret += c<<(6*j);
            i++;
            j--;
        }
        s++;
    }
    return ret;
}

bool URG::write(char const* string, int timeout)
{
    char buffer[MAX_PACKET_SIZE];
    snprintf(buffer, MAX_PACKET_SIZE, "\n%s\n", string);
    size_t cmd_size = strlen(buffer);
    try
    {
        Driver::writePacket(reinterpret_cast<uint8_t*>(buffer), cmd_size, timeout);
        return true;
    }
    catch(iodrivers_base::TimeoutError)  { return error(WRITE_TIMEOUT); }
    catch(...) { return error(WRITE_FAILED); }
}

bool URG::infoCommand(map<string, string>& result, char const* cmd, bool scip1)
{
    char buffer[MAX_PACKET_SIZE];
    size_t cmd_size = strlen(cmd);
    if (!write(cmd))
        return false;

    int packet_size = URG::readAnswer(buffer, MAX_PACKET_SIZE, cmd);
    if (packet_size < 6)
        return false;
    if (!parseErrorCode(buffer + cmd_size + 1, 0))
        return false;

    // Find the \n after buffer + cmd_size + 1
    char const* field_start = buffer + cmd_size + 1;
    for (; *field_start != '\n'; ++field_start);
    
    for (char const* end = field_start + 1; *end != '\n' && (end - buffer) < packet_size; )
    {
        char const* start_point = end;
        char const* name_end = 0;
        char const* value_end = 0;
        char const* field_end = 0;

        // Search for the next "\n" mark
        for (; !field_end && (end - buffer) != packet_size; ++end)
        {
            if (!name_end && *end == ':')
                name_end = end;
            else if (!value_end && *end == ';')
                value_end = end;
            else if (!field_end && *end == '\n')
                field_end = end;
        }
        // here, +end+ is field_end + 1

        if (end - buffer == packet_size)
            return error(BAD_REPLY);
        if (!name_end || !field_end)
            return error(BAD_REPLY);

        if (!value_end)
        {
            if (!scip1)
                return error(BAD_REPLY);
            value_end = field_end;
        }

        string name(start_point, name_end);
        string value(name_end + 1, value_end);

        result.insert( make_pair( name, value ) );
    }

    return true;
}

bool URG::error(ERROR_CODES error_code)
{
    m_error = error_code;
    if (m_error == URG::OK)
        return true;
    else
        return false;
}
bool URG::readInfo()
{
    map<string, string> fields;
    if ( !URG::infoCommand(fields, "II") )
        return false;
    if ( !URG::infoCommand(fields, "VV") )
        return false;
    if ( !URG::infoCommand(fields, "PP") )
        return false;

    if (fields["STAT"] != "Stable 000 no error." && fields["STAT"] != "Sensor works well." && fields["STAT"] != "sensor is working normally")
    {
        LOG_DEBUG_S << fields["STAT"] << std::endl;
        return error(BAD_STATE);
    }

    string version = string(fields["MODL"], 0, 8);
    if (version == "UTM-30LX")
        m_info.version = DeviceInfo::UTM30LX;
    else if (version == "URG-04LX")
        m_info.version = DeviceInfo::URG04LX;
    else if (version == "UST-20LX")
        m_info.version = DeviceInfo::UST20LX;
    else
    {
        m_info.version = DeviceInfo::UNKNOWN;
        LOG_ERROR_S << "driver returned version '" << version << "', which is not known to the driver" << std::endl;
        return error(UNKNOWN_DEVICE_VERSION);
    }

    m_info.values     = fields;
    m_info.dMin       = atoi(fields["DMIN"].c_str());
    m_info.dMax       = atoi(fields["DMAX"].c_str());
    m_info.resolution = atoi(fields["ARES"].c_str());
    m_info.stepMin    = atoi(fields["AMIN"].c_str());
    m_info.stepMax    = atoi(fields["AMAX"].c_str());
    m_info.stepFront  = atoi(fields["AFRT"].c_str());
    m_info.motorSpeed = static_cast<float>(atoi(fields["SCAN"].c_str())) / 60;
    return true;
}

int URG::readAnswer(char* buffer, size_t buffer_size, char const* expected_cmd, int timeout)
{
    char const* cmds[] = { expected_cmd, 0 };
    return readAnswer(buffer, buffer_size, cmds, timeout);
}

int URG::readAnswer(char* buffer, size_t buffer_size, char const** expected_cmds, int timeout)
{
    base::Time start_time = base::Time::now();
    try
    {
        while(true)
        {
            size_t packet_size = readPacket(reinterpret_cast<uint8_t*>(buffer), buffer_size, timeout);

            for (char const** cmd = expected_cmds; *cmd; ++cmd)
            {
                if (packet_size > strlen(*cmd) && strncmp(buffer, *cmd, strlen(*cmd)) == 0)
                    return packet_size;
            }

            if (packet_size)
            {
                string message;
                if (packet_size > 50)
                    message = string(buffer, 50) + "...";
                else
                    message = string(buffer, packet_size);

                LOG_WARN_S << "ignored packet " << printable_com(message) << endl;
                continue;
            }

            if ((base::Time::now() - start_time).toMilliseconds() > timeout)
            {
                error(READ_TIMEOUT);
                return -1;
            }
        }
    }
    catch(iodrivers_base::TimeoutError) { error(READ_TIMEOUT); return -1; }
    catch(std::exception &e) { LOG_ERROR_S << e.what() << endl; error(READ_FAILED); return -1; }
}

int URG::extractPacket(uint8_t const* buffer, size_t buffer_size) const {
    for (size_t i = 1; i < buffer_size; ++i)
    {
        if (buffer[i - 1] == '\n' && buffer[i] == '\n')
        {
            //std::cerr << "R " << string(buffer, buffer + i);
            return i + 1;
        }
    }

    if( buffer_size >= MAX_PACKET_SIZE )
	return -buffer_size;

    return 0;
}

bool URG::parseErrorCode(char const* code, StatusCode const* specific_codes)
{
    StatusCode const* try_codes[3] = { URG_COMMON_OK, specific_codes, URG_COMMON_STATUS_CODES };

    if (code[1] == '\n')
    {
        if (code[0] == '0')
            return true;
        else
            return error(NOT_SCIP2_CAPABLE);
    }

    m_last_status[0] = code[0];
    m_last_status[1] = code[1];

    for (int i = 0; i < 3; ++i)
    {
        StatusCode const* code_set = try_codes[i];
        if (!code_set)
            continue;

        for (; code_set->urg_status; ++code_set)
        {
            if (strncmp(code_set->urg_status, code, 2) == 0)
                return error(code_set->ret_code);
        }
    }
    LOG_ERROR_S << "unknown error code " << printable_com(string(code, 2)) << endl;
    return error(UNKNOWN);
}

bool URG::simpleCommand(SimpleCommand const& cmd, int timeout) {
    char buf[MAX_PACKET_SIZE];
    size_t cmd_size = strlen(cmd.name);
    if (!write(cmd.name))
        return false;

    int packet_size = readAnswer(buf, MAX_PACKET_SIZE, cmd.name, timeout);
    if (packet_size < 0)
        return false;

   if (strcmp(cmd.name,"SCIP2.0") == 0)
       return parseErrorCode(buf + cmd_size, cmd.specific_codes);

   return parseErrorCode(buf + cmd_size + 1, cmd.specific_codes);
}

bool URG::timeCommand(int &device_timestamp, int timeout) {
    const char * cmd = "TM1";
    char buf[MAX_PACKET_SIZE];
    int cmd_size = 3;
    if (!write(cmd))
        return false;

    int packet_size = readAnswer(buf, MAX_PACKET_SIZE, cmd, timeout);
    if (packet_size < 0) {
        return false;
    }

    char const *status_code = buf + cmd_size + 1;
    if (!parseErrorCode(status_code, 0))
    {
        if (m_error != UNKNOWN)
            return false;

        int status = atoi(string(status_code, 2).c_str());
        if (status > 0 && status < 5)
            return error(BAD_COMMAND);

        // Mmmm .. still an unknown error ...
        return false;
    }

    char const* timestamp = buf + cmd_size + 5;

    //DON'T remove line, parseInt advances on the stream
    device_timestamp = parseInt(4, timestamp);
    if (!timestamp) {
	return error(BAD_REPLY);
    }

    return true;
}

<<<<<<< HEAD
bool URG::fullReset( int timeout ) {
    LOG_INFO_S << "Resetting scanner..." << flush;
=======
bool URG::initCommunication()
{
    // before doing anything send a quit command, since
    // the scanner could still be in continous mode.
    // If this is the case, we will also not get a response here,
    // so don't wait for it.
    simpleCommand(URG_QUIT, 0);

    //we may be in adjust on mode, so send the command, but don't
    //check the result, since we may be in non-SCIP2 mode
    simpleCommand(URG_TM2, 0);

    m_error = OK;
    if (simpleCommand(URG_SCIP2, 10000))
    {
        if (!simpleCommand(URG_QUIT, 10000))
            return false;
        if (!simpleCommand(URG_RESET, 10000))
            return false;
        return true;
    }

    if (error() == NOT_SCIP2_CAPABLE)
    {
        map<string, string> fields;
        infoCommand(fields, "V");
        return error(NOT_SCIP2_CAPABLE);
    }
 
    // Have to wait after the reset, in order to get the device up and working
    timespec tv = { 1, 0 };
    nanosleep(&tv, &tv);

    return true;
}

bool URG::fullSerialReset() {
    cerr << "Resetting scanner..." << flush;
>>>>>>> 2ed2a72c
    size_t baudrates[]={19200, 57600, 115200};
    const int baudrates_count = 3;

    int i;
    for (i=0; i < baudrates_count; i++){
        if (!setSerialBaudrate(baudrates[i]))
            return error(URG::BAD_HOST_RATE);;

<<<<<<< HEAD
	// before doing anything send a quit command, since
	// the scanner could still be in continous mode.
	// If this is the case, we will also not get a response here,
	// so don't wait for it.
	simpleCommand(URG_QUIT, 0);

	//we may be in adjust on mode, so send the command, but don't
	//check the result, since we may be in non-SCIP2 mode
	simpleCommand(URG_TM2, 0);

        m_error = OK;
        if (simpleCommand(URG_SCIP2, timeout))
        {
            if (!simpleCommand(URG_QUIT, timeout))
                return false;
            if (!simpleCommand(URG_RESET, timeout))
                return false;
            break;
        }
        else if (error() == NOT_SCIP2_CAPABLE)
        {
            map<string, string> fields;
            infoCommand(fields, "V");
            return error(NOT_SCIP2_CAPABLE);
        }
=======
        if (!initCommunication())
            return false;
>>>>>>> 2ed2a72c
    }

    if (i == baudrates_count)
        return false;

    if (!setSerialBaudrate(19200))
        return error(URG::BAD_HOST_RATE);;

    // Set baud rate to default
    LOG_INFO_S << " done" << endl;
    baudrate = 19200;
    return true;
}

bool URG::measureCommunicationLatency()
{
    // now try for synchronisation
    if (!simpleCommand(URG_TM0, timeout)) {
	simpleCommand(URG_TM2, 0);
	return false;
    }
    int ts;
    base::Time t1 = base::Time::now();
    if (!timeCommand(ts, timeout)) {
	simpleCommand(URG_TM2, 0);
	return false;
    }
    base::Time t2 = base::Time::now();
    if (!simpleCommand(URG_TM2, timeout))
	return false;

    device_time_offset = t1/2+t2/2-base::Time::fromMicroseconds(ts*1000);
    return true;
}

bool URG::setBaudrate(int brate){
    char cmd[MAX_PACKET_SIZE];

    if (!isValid())
    {
        this->baudrate = brate;
        return true;
    }

    // switch to current baudrate
    if(! setSerialBaudrate(baudrate))
        return error(URG::BAD_HOST_RATE);;

    sprintf(cmd, "SS%06d", brate);
    SimpleCommand cmd_obj = { cmd, URG_SS_STATUS_CODES };
    if (URG::simpleCommand(cmd_obj))
    {
        if (!setSerialBaudrate(brate))
            return error(URG::BAD_HOST_RATE);;

        baudrate = brate;
        
        // Have to wait after the reset, in order to get the communication link reset
        timespec tv = { 1, 0 };
        nanosleep(&tv, &tv);
        return true;
    }
    else if (error() == URG::NON_APPLICABLE)
        this->baudrate = brate;

    if (!URG::readInfo())
        return false;
    return baudrate == brate;
}

bool URG::startAcquisition(int nScans, int startStep, int endStep, int scanInterval, int clusterCount, bool includeRemission ){
    // switch on the laser
    if (!URG::simpleCommand(URG_BM))
        return false;

    if (startStep == -1)
        startStep = m_info.stepMin;
    if (endStep == -1)
        endStep = m_info.stepMax;

    LOG_INFO_S << "switched on laser ..." << endl;

    char command[1024];
    sprintf (command, "MD%04d%04d%02d%1d%02d", startStep, endStep, clusterCount, scanInterval, nScans);
    // set command to ME to also obtain remission values
    // everything else stays the same
    if( includeRemission )
	command[1] = 'E';

    if ((int)strlen(command) != MDMS_COMMAND_LENGTH)
    {
        LOG_ERROR_S << "MDMS_COMMAND_LENGTH does not match the size of the command we are sending. Fix the code." << endl;
        return error(INTERNAL_ERROR);
    }

    SimpleCommand cmd = { command, 0 };
    if (!simpleCommand(cmd))
    {
        if (m_error != UNKNOWN)
            return false;

        int status = atoi(m_last_status);
        if (status > 0 && status < 8)
            return error(BAD_COMMAND);

        // Still unknown error ...
        return false;
    }

    // setup the lookup table for normalising the remission values
    if( includeRemission )
	initRemissionLookup();
    
    return true;
}

bool URG::readRanges(base::samples::LaserScan& range, int timeout)
{
    // calculate the timeout to be three cycles
    // one measurement should usually appear after one cycle,
    // however, for extended measurements with remission, 
    // two cycles are needed for transmission. 
    // a timeout of 5 cycles should be safe for all cases
    if (timeout == -1)
        timeout = 5 * 1000 / m_info.motorSpeed;

    char const* expected_cmds[] = { "MD", "ME", "MS", 0 };

    char buffer[MAX_PACKET_SIZE];
    int packet_size = readAnswer(buffer, MAX_PACKET_SIZE, expected_cmds, timeout);
    if (packet_size < 0)
        return false;

    //range.time = base::Time::now();
    buffer[packet_size] = 0;

    // Check status. Use parseErrorCode for standard error codes, and then do
    // our own for MDMS-specific ones.
    char const* status_code = buffer + MDMS_COMMAND_LENGTH + 1;
    if (!parseErrorCode(status_code, 0))
    {
        if (m_error != UNKNOWN)
            return false;

        int status = atoi(string(status_code, 2).c_str());
        if (status > 0 && status < 8)
            return error(BAD_COMMAND);
        if (status >= 50)
            return error(HARDWARE_FAILURE);

        // Mmmm .. still an unknown error ...
        return false;
    }

    // Check command echo for ME command
    bool includeRemission = false;
    if( *(buffer + 1) == 'E' )
	includeRemission = true;

    // Read step setup from the command echo
    int startStep, endStep, clusterCount;
    { char v[5];
        v[4]=0;
        strncpy(v,buffer + 2,4);  startStep = atoi(v);
        strncpy(v,buffer + 6,4);  endStep   = atoi(v);
        v[2]=0;
        strncpy(v,buffer + 10,2); clusterCount = atoi(v);
    }
    size_t const expected_count = (endStep - startStep + 1) / clusterCount;

    range.start_angle = (startStep - m_info.stepFront) * 2.0 * M_PI / m_info.resolution;
    range.angular_resolution = 2.0 * M_PI / m_info.resolution * clusterCount;
    range.speed = m_info.motorSpeed * 2.0 * M_PI;
    range.minRange = m_info.dMin;
    range.maxRange = m_info.dMax;

    // read timestamp
    char const* timestamp = buffer + MDMS_COMMAND_LENGTH + 5;

    //DON'T remove line, parseInt advances on the stream
    int device_timestamp = parseInt(4, timestamp);
    if (!timestamp)
        return error(BAD_REPLY);

    if (device_timestamp == last_device_timestamp)
	return error(DUPLICATE);

    //wraparound of the internal timer
    if (device_timestamp < last_device_timestamp)
	device_time_offset = device_time_offset + base::Time::fromMicroseconds(1 << 24);

    // subtract 3.1 ms for the difference between "back of the scanner"
    // and measurement 0
    range.time = device_time_offset+base::Time::fromMicroseconds(device_timestamp*1000-3100);

    //period of the device
    base::Time period = base::Time::fromSeconds(1.0 / (range.speed / (M_PI * 2.0)));
    
    //compute the sample counter
    int sample_count_diff = 0;
    if(last_sample_time != base::Time())
    {
	sample_count_diff = round((range.time.toSeconds() - last_sample_time.toSeconds()) / period.toSeconds());
    }    
    sample_count += sample_count_diff;

    last_sample_time = range.time;
    last_device_timestamp = device_timestamp;

    {
	// check that the buffer has the right size for the expected readings
	int data_size = packet_size - MDMS_COMMAND_LENGTH - 11 - 3;
	int expected_size = (expected_count * 3 * (includeRemission+1));
	expected_size = expected_size + (expected_size/64)*2;

	if( data_size != expected_size )
	{
	    LOG_ERROR_S << "inconsisted buffer size, expected " << expected_size << " got " << data_size << endl;
	    if( expected_size < data_size )
	    {
		LOG_ERROR_S << "remaining bytes in buffer: " << printable_com(buffer+MDMS_COMMAND_LENGTH+11+3+expected_size) << endl;
	    }
	    return error(INCONSISTEN_RANGE_COUNT);
	}
    }

    range.ranges.resize(expected_count);
    if( includeRemission )
	range.remission.resize(expected_count);

    char const* data = buffer + MDMS_COMMAND_LENGTH + 11;

    for (size_t i = 0; i < expected_count; ++i) 
    {
	int range_value = parseInt(3, data);
        range.ranges[i] = range_value;
	if( includeRemission )
	    range.remission[i] = normaliseRemission( parseInt(3, data), range_value );

        if (range.ranges[i] < (size_t)m_info.dMin)
        {
            // an error has occured. In the case of the URG-04, classify them
            if (m_info.version == DeviceInfo::URG04LX)
            {
                if (range.ranges[i] == 0)
                    range.ranges[i] = base::samples::TOO_FAR;
                else
                    range.ranges[i] = base::samples::MEASUREMENT_ERROR;
            }
            else if (m_info.version == DeviceInfo::UTM30LX)
            {
                if (range.ranges[i] == 4)
                    range.ranges[i] = base::samples::TOO_FAR;
                else if (range.ranges[i] > 4)
                    range.ranges[i] = base::samples::OTHER_RANGE_ERRORS;
            }
        }
    }
    if (data && data[1] != '\n')
    {
        LOG_ERROR_S << "expected " << expected_count << " ranges, but got more" << endl;
        LOG_ERROR_S << "remaining bytes in buffer: " << printable_com(data) << endl;
        return error(BAD_REPLY);
    }

    return true;
}

int URG::getPacketCounter()
{
    return sample_count;
}

bool URG::stopAcquisition() {
    return URG::simpleCommand(URG_QUIT);
}

void URG::close() {
    stopAcquisition();
    // needed for backward compatibility with 
    if(m_info.version == DeviceInfo::URG04LX) setBaudrate(19200);
    Driver::close();
}

void URG::openURI(std::string const& filename) {
    Driver::openURI(filename);

    // Reset the scanner
    if (! initCommunication())
        throw std::runtime_error("failed to initialize communication with the device");
    if (! measureCommunicationLatency())
        throw std::runtime_error("failed to measure communication latency");
    if (! readInfo())
        throw std::runtime_error("failed to read device information");
}

bool URG::open(std::string const& filename){
    if (! Driver::openSerial(filename, 19200))
        return false;

    int desired_baudrate = baudrate;

    // Reset the scanner. It calls initCommunication already
    if (! fullSerialReset())
        return false;
    if (! measureCommunicationLatency())
        return false;

    if (desired_baudrate != baudrate)
    {
        if (! setBaudrate(desired_baudrate))
            return false;
    }
    if (! readInfo())
        return false;

    return true;
}

void URG::initRemissionLookup() 
{
    // we assume the underlying model to be
    // remission_value = a * b^range, where 
    // a is the factor that we are interested in
    // since 1/b^range is quite expensive to do
    // for each point, we do it in a lookup table

    // const values where evaluated from data give
    // by hokuyo in document "SCIP2.0 SPECIAL COMMANDS"
    //
    // TODO: This model is crap!!! But it seems that the data
    // cannot be normalised by the distance alone.
    // leave this till later, and return unnormalised remission 
    // values for now.
/*
    const float b = 0.99989985;

    remission_lookup.clear();
    remission_lookup.resize( MAX_RANGE_READING );
    for(int i=0;i<MAX_RANGE_READING;i++) 
    {
	remission_lookup[i] = 1.0/pow(b, i);
    }
*/
}

float URG::normaliseRemission( int raw, int range )
{
    return raw;
//    range = std::min<int>( MAX_RANGE_READING-1, range );
//    return remission_lookup[range] * raw;
}


std::ostream& operator << (ostream& io, URG::DeviceInfo info)
{

    float deg_per_step = 360.0 / info.resolution;

    io << "Device: " << info.values["MODL"] << " (S/N " << info.values["SERI"] << ")\n"
        << "  firmware:    " << info.values["FIRM"] << "\n"
        << "  scan range:  [" << info.dMin << ", " << info.dMax << "]" << "\n"
        << "  resolution:  :" << info.resolution << " steps, " << deg_per_step << " degree per step\n"
        << "  scan region: " << info.stepMax - info.stepMin + 1 << " steps, " << (info.stepMax - info.stepMin + 1) * deg_per_step << " deg\n"
        << "  scan period: " << 1000 / info.motorSpeed << "ms" << endl;

    return io;
}

<|MERGE_RESOLUTION|>--- conflicted
+++ resolved
@@ -444,11 +444,7 @@
     return true;
 }
 
-<<<<<<< HEAD
-bool URG::fullReset( int timeout ) {
-    LOG_INFO_S << "Resetting scanner..." << flush;
-=======
-bool URG::initCommunication()
+bool URG::initCommunication(int timeout)
 {
     // before doing anything send a quit command, since
     // the scanner could still be in continous mode.
@@ -461,11 +457,11 @@
     simpleCommand(URG_TM2, 0);
 
     m_error = OK;
-    if (simpleCommand(URG_SCIP2, 10000))
-    {
-        if (!simpleCommand(URG_QUIT, 10000))
+    if (simpleCommand(URG_SCIP2, timeout))
+    {
+        if (!simpleCommand(URG_QUIT, timeout))
             return false;
-        if (!simpleCommand(URG_RESET, 10000))
+        if (!simpleCommand(URG_RESET, timeout))
             return false;
         return true;
     }
@@ -485,8 +481,7 @@
 }
 
 bool URG::fullSerialReset() {
-    cerr << "Resetting scanner..." << flush;
->>>>>>> 2ed2a72c
+    LOG_INFO_S << "Resetting scanner..." << flush;
     size_t baudrates[]={19200, 57600, 115200};
     const int baudrates_count = 3;
 
@@ -495,36 +490,8 @@
         if (!setSerialBaudrate(baudrates[i]))
             return error(URG::BAD_HOST_RATE);;
 
-<<<<<<< HEAD
-	// before doing anything send a quit command, since
-	// the scanner could still be in continous mode.
-	// If this is the case, we will also not get a response here,
-	// so don't wait for it.
-	simpleCommand(URG_QUIT, 0);
-
-	//we may be in adjust on mode, so send the command, but don't
-	//check the result, since we may be in non-SCIP2 mode
-	simpleCommand(URG_TM2, 0);
-
-        m_error = OK;
-        if (simpleCommand(URG_SCIP2, timeout))
-        {
-            if (!simpleCommand(URG_QUIT, timeout))
-                return false;
-            if (!simpleCommand(URG_RESET, timeout))
-                return false;
-            break;
-        }
-        else if (error() == NOT_SCIP2_CAPABLE)
-        {
-            map<string, string> fields;
-            infoCommand(fields, "V");
-            return error(NOT_SCIP2_CAPABLE);
-        }
-=======
-        if (!initCommunication())
+        if (!initCommunication() )
             return false;
->>>>>>> 2ed2a72c
     }
 
     if (i == baudrates_count)
@@ -539,7 +506,7 @@
     return true;
 }
 
-bool URG::measureCommunicationLatency()
+bool URG::measureCommunicationLatency(int timeout)
 {
     // now try for synchronisation
     if (!simpleCommand(URG_TM0, timeout)) {
@@ -893,4 +860,3 @@
 
     return io;
 }
-
