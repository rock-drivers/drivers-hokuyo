--- conflicted
+++ resolved
@@ -154,15 +154,11 @@
   bool open(std::string const& filename);
   /** Performs a full reset of the device. After this call, the device baud
    * rate is 19200 and it is not scanning */
-<<<<<<< HEAD
-  bool fullReset( int timeout = 1000 );
-=======
   bool fullSerialReset();
   /** Initializes communication to the device */
-  bool initCommunication();
+  bool initCommunication(int timeout = 1000);
   /** Measures communication latency */
-  bool measureCommunicationLatency();
->>>>>>> 2ed2a72c
+  bool measureCommunicationLatency(int timeout = 1000);
   /** Closes the device */
   void close();
   /** Returns the device info structure. This does not access the device,
@@ -217,4 +213,4 @@
 
 std::ostream& operator << (std::ostream& io, URG::DeviceInfo info);
 
-#endif
+#endif